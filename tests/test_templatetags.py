from django.urls import reverse

from saleor.core.templatetags.shop import get_sort_by_url, menu
from saleor.core.templatetags.status import LABEL_SUCCESS, render_page_availability


<<<<<<< HEAD
=======
def test_sort_by_url_ascending(admin_client, category):
    url = reverse(
        "product:category", kwargs={"slug": category.slug, "category_id": category.id}
    )
    response = admin_client.get(url)
    result = get_sort_by_url(response.context, "name")
    expected = url + "?sort_by=name"
    assert result == expected


def test_sort_by_url_descending(admin_client, category):
    url = reverse(
        "product:category", kwargs={"slug": category.slug, "category_id": category.id}
    )
    response = admin_client.get(url)
    result = get_sort_by_url(response.context, "name", descending=True)
    expected = url + "?sort_by=-name"
    assert result == expected


>>>>>>> e81494c9
def test_menu(menu_with_items):
    result = menu()
    assert result == {"horizontal": False, "menu_items": []}

    result = menu(menu_with_items)
    assert result["menu_items"] == menu_with_items.json_content


def test_render_page_availability(page):
    page_ctx = render_page_availability(page)
    assert page_ctx == {"page": page, "is_visible": True, "label_cls": LABEL_SUCCESS}

    page.is_published = False
    page.save()
    page_ctx = render_page_availability(page)
    assert page_ctx == {"page": page, "is_visible": False}<|MERGE_RESOLUTION|>--- conflicted
+++ resolved
@@ -1,32 +1,7 @@
-from django.urls import reverse
-
-from saleor.core.templatetags.shop import get_sort_by_url, menu
+from saleor.core.templatetags.shop import menu
 from saleor.core.templatetags.status import LABEL_SUCCESS, render_page_availability
 
 
-<<<<<<< HEAD
-=======
-def test_sort_by_url_ascending(admin_client, category):
-    url = reverse(
-        "product:category", kwargs={"slug": category.slug, "category_id": category.id}
-    )
-    response = admin_client.get(url)
-    result = get_sort_by_url(response.context, "name")
-    expected = url + "?sort_by=name"
-    assert result == expected
-
-
-def test_sort_by_url_descending(admin_client, category):
-    url = reverse(
-        "product:category", kwargs={"slug": category.slug, "category_id": category.id}
-    )
-    response = admin_client.get(url)
-    result = get_sort_by_url(response.context, "name", descending=True)
-    expected = url + "?sort_by=-name"
-    assert result == expected
-
-
->>>>>>> e81494c9
 def test_menu(menu_with_items):
     result = menu()
     assert result == {"horizontal": False, "menu_items": []}
