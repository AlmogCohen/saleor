# Changelog

All notable, unreleased changes to this project will be documented in this file. For the released changes, please visit the [Releases](https://github.com/mirumee/saleor/releases) page.

## [Unreleased]
- Refactor error handling in mutations #3891 by @maarcingebala @akjanik


## 2.5.0

### API
- Add query to fetch draft orders - #3809 by @michaljelonek
- Add bulk delete mutations - #3838 by @michaljelonek
- Add `languageCode` enum to API - #3819 by @michaljelonek, #3854 by @jxltom
- Duplicate address instances in checkout mutations - #3866 by @pawelzar
- Restrict access to `orders` query for unauthorized users - #3861 by @pawelzar
- Support setting address as default in address mutations - #3787 by @jxltom
- Fix phone number validation in GraphQL when country prefix not given - #3905 by @patrys
- Report pretty stack traces in DEBUG mode - #3918 by @patrys

### Core
- Drop support for Django 2.1 and Django 1.11 (previous LTS) - #3929 by @patrys
- Fulfillment of digital products - #3868 by @korycins
- Introduce avatars for staff accounts - #3878 by @pawelzar
- Refactor the account avatars path from a relative to absolute - #3938 by @NyanKiyoshi

### Dashboard 2.0
- Add translations section - #3884 by @dominik-zeglen
- Add light/dark theme - #3856 by @dominik-zeglen
- Add customer's address book view - #3826 by @dominik-zeglen
- Add "Add variant" button on the variant details page = #3914 by @dominik-zeglen
- Add back arrows in "Configure" subsections - #3917 by @dominik-zeglen
- Display avatars in staff views - #3922 by @dominik-zeglen
- Prevent user from changing his own status and permissions - #3922 by @dominik-zeglen
- Fix crashing product create view - #3837, #3910 by @dominik-zeglen
- Fix layout in staff members details page - #3857 by @dominik-zeglen
- Fix unfocusing rich text editor - #3902 by @dominik-zeglen
- Improve accessibility - #3856 by @dominik-zeglen

### Other notable changes
- Improve user and staff management in dashboard 1.0 - #3781 by @jxltom
- Fix default product tax rate in Dashboard 1.0 - #3880 by @pawelzar
- Fix logo in docs - #3928 by @michaljelonek
- Fix name of logo file - #3867 by @jxltom
- Fix variants for juices in example data - #3926 by @michaljelonek
- Fix alignment of the cart dropdown on new bootstrap version - #3937 by @NyanKiyoshi
<<<<<<< HEAD
- Refactor the account avatars path from a relative to absolute - #3938 by @NyanKiyoshi
- Use only_fields instead of exclude_fields in gql api - #3940 by @michaljelonek
=======
- New translations:
  - Armenian
  - Portuguese
  - Swahili
  - Thai
>>>>>>> 48d1c999


## 2.4.0
### API
- Add model translations support in GraphQL API - #3789 by @michaljelonek
- Add mutations to manage addresses for authenticated customers - #3772 by @Kwaidan00, @maarcingebala
- Add mutation to apply vouchers in checkout - #3739 by @Kwaidan00
- Add thumbnail field to `OrderLine` type - #3737 by @michaljelonek
- Add a query to fetch order by token - #3740 by @michaljelonek
- Add city choices and city area type to address validator API - #3788 by @jxltom
- Fix access to unpublished objects in API - #3724 by @Kwaidan00
- Fix bug where errors are not returned when creating fulfillment with a non-existent order line - #3777 by @jxltom
- Fix `productCreate` mutation when no product type was provided - #3804 by @michaljelonek
- Enable database search in products query - #3736 by @michaljelonek
- Use authenticated user's email as default email in creating checkout - #3726 by @jxltom
- Generate voucher code if it wasn't provided in mutation - #3717 by @Kwaidan00
- Improve limitation of vouchers by country  - #3707 by @michaljelonek
- Only include canceled fulfillments for staff in fulfillment API - #3778 by @jxltom
- Support setting address as when creating customer address #3782 by @jxltom
- Fix generating slug from title - #3816 by @maarcingebala
- Add `variant` field to `OrderLine` type - #3820 by @maarcingebala

### Core
- Add JSON fields to store rich-text content - #3756 by @michaljelonek
- Add function to recalculate total order weight - #3755 by @Kwaidan00, @maarcingebala
- Unify cart creation logic in API and Django views - #3761, #3790 by @maarcingebala
- Unify payment creation logic in API and Django views - #3715 by @maarcingebala
- Support partially charged and refunded payments - #3735 by @jxltom
- Support partial fulfillment of ordered items - #3754 by @jxltom
- Fix applying discounts when a sale has no end date - #3595 by @cprinos

### Dashboard 2.0
- Add "Discounts" section - #3654 by @dominik-zeglen
- Add "Pages" section; introduce Draftail WYSIWYG editor - #3751 by @dominik-zeglen
- Add "Shipping Methods" section - #3770  by @dominik-zeglen
- Add support for date and datetime components - #3708 by @dominik-zeglen
- Restyle app layout - #3811 by @dominik-zeglen

### Other notable changes

- Unify model field names related to models' public access - `publication_date` and `is_published` - #3706 by @michaljelonek
- Improve filter orders by payment status - #3749 @jxltom
- Refactor translations in emails - #3701 by @Kwaidan00
- Use exact image versions in docker-compose - #3742 by @ashishnitinpatil
- Sort order payment and history in descending order - #3747 by @jxltom
- Disable style-loader in dev mode - #3720 by @jxltom
- Add ordering to shipping method - #3806 by @michaljelonek
- Add missing type definition for dashboard 2.0 - #3776 by @jxltom
- Add header and footer for checkout success pages #3752 by @jxltom
- Add instructions for using local assets in Docker - #3723 by @michaljelonek
- Update S3 deployment documentation to include CORS configuration note - #3743 by @NyanKiyoshi
- Fix missing migrations for is_published field of product and page model - #3757 by @jxltom
- Fix problem with l10n in Braintree payment gateway template - #3691 by @Kwaidan00
- Fix bug where payment is not filtered from active ones when creating payment - #3732 by @jxltom
- Fix incorrect cart badge location - #3786 by @jxltom
- Fix storefront styles after bootstrap is updated to 4.3.1 - #3753 by @jxltom
- Fix logo size in different browser and devices with different sizes - #3722 by @jxltom
- Rename dumpdata file `db.json` to `populatedb_data.json` - #3810 by @maarcingebala
- Prefetch collections for product availability - #3813 by @michaljelonek
- Bump django-graphql-jwt - #3814 by @michaljelonek
- Fix generating slug from title - #3816 by @maarcingebala
- New translations:
  - Estonian
  - Indonesian


## 2.3.1
- Fix access to private variant fields in API - #3773 by maarcingebala
- Limit access of quantity and allocated quantity to staff in GraphQL API #3780 by @jxltom


## 2.3.0
### API
- Return user's last checkout in the `User` type - #3578 by @fowczarek
- Automatically assign checkout to the logged in user - #3587 by @fowczarek
- Expose `chargeTaxesOnShipping` field in the `Shop` type - #3603 by @fowczarek
- Expose list of enabled payment gateways - #3639 by @fowczarek
- Validate uploaded files in a unified way - #3633 by @fowczarek
- Add mutation to trigger fetching tax rates - #3622 by @fowczarek
- Use USERNAME_FIELD instead of hard-code email field when resolving user - #3577 by @jxltom
- Require variant and quantity fields in `CheckoutLineInput` type - #3592 by @jxltom
- Preserve order of nodes in `get_nodes_or_error` function - #3632 by @jxltom
- Add list mutations for `Voucher` and `Sale` models - #3669 by @michaljelonek
- Use proper type for countries in `Voucher` type - #3664 by @michaljelonek
- Require email in when creating checkout in API - #3667 by @michaljelonek
- Unify returning errors in the `tokenCreate` mutation - #3666 by @michaljelonek
- Use `Date` field in Sale/Voucher inputs - #3672 by @michaljelonek
- Refactor checkout mutations - #3610 by @fowczarek
- Refactor `clean_instance`, so it does not returns errors anymore - #3597 by @akjanik
- Handle GraphqQL syntax errors - #3576 by @jxltom

### Core
- Refactor payments architecture - #3519 by @michaljelonek
- Improve Docker and `docker-compose` configuration - #3657 by @michaljelonek
- Allow setting payment status manually for dummy gateway in Storefront 1.0 - #3648 by @jxltom
- Infer default transaction kind from operation type  - #3646 by @jxltom
- Get correct payment status for order without any payments - #3605 by @jxltom
- Add default ordering by `id` for `CartLine` model - #3593 by @jxltom
- Fix "set password" email sent to customer created in the dashboard - #3688 by @Kwaidan00

### Dashboard 2.0
- ️Add taxes section - #3622 by @dominik-zeglen
- Add drag'n'drop image upload - #3611 by @dominik-zeglen
- Unify grid handling - #3520 by @dominik-zeglen
- Add component generator - #3670 by @dominik-zeglen
- Throw Typescript errors while snapshotting - #3611 by @dominik-zeglen
- Simplify mutation's error checking - #3589 by @dominik-zeglen
- Fix order cancelling - #3624 by @dominik-zeglen
- Fix logo placement - #3602 by @dominik-zeglen

### Other notable changes
- Register Celery task for updating exchange rates - #3599 by @jxltom
- Fix handling different attributes with the same slug - #3626 by @jxltom
- Add missing migrations for tax rate choices - #3629 by @jxltom
- Fix `TypeError` on calling `get_client_token` - #3660 by @michaljelonek
- Make shipping required as default when creating product types - #3655 by @jxltom
- Display payment status on customer's account page in Storefront 1.0 - #3637 by @jxltom
- Make order fields sequence in Dashboard 1.0 same as in Dashboard 2.0 - #3606 by @jxltom
- Fix returning products for homepage for the currently viewing user - #3598 by @jxltom
- Allow filtering payments by status in Dashboard 1.0 - #3608 by @jxltom
- Fix typo in the definition of order status - #3649 by @jxltom
- Add margin for order notes section - #3650 by @jxltom
- Fix logo position - #3609, #3616 by @jxltom
- Storefront visual improvements - #3696 by @piotrgrundas
- Fix product list price filter - #3697 by @Kwaidan00
- Redirect to success page after successful payment - #3693 by @Kwaidan00


## 2.2.0
### API
- Use `PermissionEnum` as input parameter type for `permissions` field - #3434 by @maarcingebala
- Add "authorize" and "charge" mutations for payments - #3426 by @jxltom
- Add alt text to product thumbnails and background images of collections and categories - #3429 by @fowczarek
- Fix passing decimal arguments = #3457 by @fowczarek
- Allow sorting products by the update date - #3470 by @jxltom
- Validate and clear the shipping method in draft order mutations - #3472 by @fowczarek
- Change tax rate field to choice field - #3478 by @fowczarek
- Allow filtering attributes by collections - #3508 by @maarcingebala
- Resolve to `None` when empty object ID was passed as mutation argument - #3497 by @maarcingebala
- Change `errors` field type from [Error] to [Error!] - #3489 by @fowczarek
- Support creating default variant for product types that don't use multiple variants - #3505 by @fowczarek
- Validate SKU when creating a default variant - #3555 by @fowczarek
- Extract enums to separate files - #3523 by @maarcingebala

### Core
- Add Stripe payment gateway - #3408 by @jxltom
- Add `first_name` and `last_name` fields to the `User` model - #3101 by @fowczarek
- Improve several payment validations - #3418 by @jxltom
- Optimize payments related database queries - #3455 by @jxltom
- Add publication date to collections - #3369 by @k-brk
- Fix hard-coded site name in order PDFs - #3526 by @NyanKiyoshi
- Update favicons to the new style - #3483 by @dominik-zeglen
- Fix migrations for default currency - #3235 by @bykof
- Remove Elasticsearch from `docker-compose.yml` - #3482 by @maarcingebala
- Resort imports in tests - #3471 by @jxltom
- Fix the no shipping orders payment crash on Stripe - #3550 by @NyanKiyoshi
- Bump backend dependencies - #3557 by @maarcingebala. This PR removes security issue CVE-2019-3498 which was present in Django 2.1.4. Saleor however wasn't vulnerable to this issue as it doesn't use the affected `django.views.defaults.page_not_found()` view.
- Generate random data using the default currency - #3512 by @stephenmoloney
- New translations:
  - Catalan
  - Serbian

### Dashboard 2.0
- Restyle product selection dialogs - #3499 by @dominik-zeglen, @maarcingebala
- Fix minor visual bugs in Dashboard 2.0 - #3433 by @dominik-zeglen
- Display warning if order draft has missing data - #3431 by @dominik-zeglen
- Add description field to collections - #3435 by @dominik-zeglen
- Add query batching - #3443 by @dominik-zeglen
- Use autocomplete fields in country selection - #3443 by @dominik-zeglen
- Add alt text to categories and collections - #3461 by @dominik-zeglen
- Use first and last name of a customer or staff member in UI - #3247 by @Bonifacy1, @dominik-zeglen
- Show error page if an object was not found - #3463 by @dominik-zeglen
- Fix simple product's inventory data saving bug - #3474 by @dominik-zeglen
- Replace `thumbnailUrl` with `thumbnail { url }` - #3484 by @dominik-zeglen
- Change "Feature on Homepage" switch behavior - #3481 by @dominik-zeglen
- Expand payment section in order view - #3502 by @dominik-zeglen
- Change TypeScript loader to speed up the build process - #3545 by @patrys

### Bugfixes
- Do not show `Pay For Order` if order is partly paid since partial payment is not supported - #3398 by @jxltom
- Fix attribute filters in the products category view - #3535 by @fowczarek
- Fix storybook dependencies conflict - #3544 by @dominik-zeglen


## 2.1.0
### API
- Change selected connection fields to lists - #3307 by @fowczarek
- Require pagination in connections - #3352 by @maarcingebala
- Replace Graphene view with a custom one - #3263 by @patrys
- Change `sortBy` parameter to use enum type  - #3345 by @fowczarek
- Add `me` query to fetch data of a logged-in user - #3202, #3316 by @fowczarek
- Add `canFinalize` field to the Order type - #3356 by @fowczarek
- Extract resolvers and mutations to separate files - #3248 by @fowczarek
- Add VAT tax rates field to country - #3392 by @michaljelonek
- Allow creating orders without users - #3396 by @fowczarek

### Core
- Add Razorpay payment gatway - #3205 by @NyanKiyoshi
- Use standard tax rate as a default tax rate value - #3340 by @fowczarek
- Add description field to the Collection model - #3275 by @fowczarek
- Enforce the POST method on VAT rates fetching - #3337 by @NyanKiyoshi
- Generate thumbnails for category/collection background images - #3270 by @NyanKiyoshi
- Add warm-up support in product image creation mutation - #3276 by @NyanKiyoshi
- Fix error in the `populatedb` script when running it not from the project root - #3272 by @NyanKiyoshi
- Make Webpack rebuilds fast - #3290 by @patrys
- Skip installing Chromium to make deployment faster - #3227 by @jxltom
- Add default test runner - #3258 by @jxltom
- Add Transifex client to Pipfile - #3321 by @jxltom
- Remove additional pytest arguments in tox - #3338 by @jxltom
- Remove test warnings - #3339 by @jxltom
- Remove runtime warning when product has discount - #3310 by @jxltom
- Remove `django-graphene-jwt` warnings - #3228 by @jxltom
- Disable deprecated warnings - #3229 by @jxltom
- Add `AWS_S3_ENDPOINT_URL` setting to support DigitalOcean spaces. - #3281 by @hairychris
- Add `.gitattributes` file to hide diffs for generated files on Github - #3055 by @NyanKiyoshi
- Add database sequence reset to `populatedb` - #3406 by @michaljelonek
- Get authorized amount from succeeded auth transactions - #3417 by @jxltom
- Resort imports by `isort` - #3412 by @jxltom

### Dashboard 2.0
- Add confirmation modal when leaving view with unsaved changes - #3375 by @dominik-zeglen
- Add dialog loading and error states - #3359 by @dominik-zeglen
- Split paths and urls - #3350 by @dominik-zeglen
- Derive state from props in forms - #3360 by @dominik-zeglen
- Apply debounce to autocomplete fields - #3351 by @dominik-zeglen
- Use Apollo signatures - #3353 by @dominik-zeglen
- Add order note field in the order details view - #3346 by @dominik-zeglen
- Add app-wide progress bar - #3312 by @dominik-zeglen
- Ensure that all queries are built on top of TypedQuery - #3309 by @dominik-zeglen
- Close modal windows automatically - #3296 by @dominik-zeglen
- Move URLs to separate files - #3295 by @dominik-zeglen
- Add basic filters for products and orders list - #3237 by @Bonifacy1
- Fetch default currency from API - #3280 by @dominik-zeglen
- Add `displayName` property to components - #3238 by @Bonifacy1
- Add window titles - #3279 by @dominik-zeglen
- Add paginator component - #3265 by @dominik-zeglen
- Update Material UI to 3.6 - #3387 by @patrys
- Upgrade React, Apollo, Webpack and Babel - #3393 by @patrys
- Add pagination for required connections - #3411 by @dominik-zeglen

### Bugfixes
- Fix language codes - #3311 by @jxltom
- Fix resolving empty attributes list - #3293 by @maarcingebala
- Fix range filters not being applied - #3385 by @michaljelonek
- Remove timeout for updating image height - #3344 by @jxltom
- Return error if checkout was not found - #3289 by @maarcingebala
- Solve an auto-resize conflict between Materialize and medium-editor - #3367 by @adonig
- Fix calls to `ngettext_lazy` - #3380 by @patrys
- Filter preauthorized order from succeeded transactions - #3399 by @jxltom
- Fix incorrect country code in fixtures - #3349 by @bingimar
- Fix updating background image of a collection - #3362 by @fowczarek & @dominik-zeglen

### Docs
- Document settings related to generating thumbnails on demand - #3329 by @NyanKiyoshi
- Improve documentation for Heroku deployment - #3170 by @raybesiga
- Update documentation on Docker deployment - #3326 by @jxltom
- Document payment gateway configuration - #3376 by @NyanKiyoshi


## 2.0.0
### API
- Add mutation to delete a customer; add `isActive` field in `customerUpdate` mutation - #3177 by @maarcingebala
- Add mutations to manage authorization keys - #3082 by @maarcingebala
- Add queries for dashboard homepage - #3146 by @maarcingebala
- Allows user to unset homepage collection - #3140 by @oldPadavan
- Use enums as permission codes - #3095 by @the-bionic
- Return absolute image URLs - #3182 by @maarcingebala
- Add `backgroundImage` field to `CategoryInput` - #3153 by @oldPadavan
- Add `dateJoined` and `lastLogin` fields in `User` type - #3169 by @maarcingebala
- Separate `parent` input field from `CategoryInput` - #3150 by @akjanik
- Remove duplicated field in Order type - #3180 by @maarcingebala
- Handle empty `backgroundImage` field in API - #3159 by @maarcingebala
- Generate name-based slug in collection mutations - #3145 by @akjanik
- Remove products field from `collectionUpdate` mutation - #3141 by @oldPadavan
- Change `items` field in `Menu` type from connection to list - #3032 by @oldPadavan
- Make `Meta.description` required in `BaseMutation` - #3034 by @oldPadavan
- Apply `textwrap.dedent` to GraphQL descriptions - #3167 by @fowczarek

### Dashboard 2.0
- Add collection management - #3135 by @dominik-zeglen
- Add customer management - #3176 by @dominik-zeglen
- Add homepage view - #3155, #3178 by @Bonifacy1 and @dominik-zeglen
- Add product type management - #3052 by @dominik-zeglen
- Add site settings management - #3071 by @dominik-zeglen
- Escape node IDs in URLs - #3115 by @dominik-zeglen
- Restyle categories section - #3072 by @Bonifacy1

### Other
- Change relation between `ProductType` and `Attribute` models - #3097 by @maarcingebala
- Remove `quantity-allocated` generation in `populatedb` script - #3084 by @MartinSeibert
- Handle `Money` serialization - #3131 by @Pacu2
- Do not collect unnecessary static files - #3050 by @jxltom
- Remove host mounted volume in `docker-compose` - #3091 by @tiangolo
- Remove custom services names in `docker-compose` - #3092 by @tiangolo
- Replace COUNTRIES with countries.countries - #3079 by @neeraj1909
- Installing dev packages in docker since tests are needed - #3078 by @jxltom
- Remove comparing string in address-form-panel template - #3074 by @tomcio1205
- Move updating variant names to a Celery task - #3189 by @fowczarek

### Bugfixes
- Fix typo in `clean_input` method - #3100 by @the-bionic
- Fix typo in `ShippingMethod` model - #3099 by @the-bionic
- Remove duplicated variable declaration - #3094 by @the-bionic

### Docs
- Add createdb note to getting started for Windows - #3106 by @ajostergaard
- Update docs on pipenv - #3045 by @jxltom<|MERGE_RESOLUTION|>--- conflicted
+++ resolved
@@ -4,6 +4,7 @@
 
 ## [Unreleased]
 - Refactor error handling in mutations #3891 by @maarcingebala @akjanik
+- Use only_fields instead of exclude_fields in gql api - #3940 by @michaljelonek
 
 
 ## 2.5.0
@@ -44,16 +45,12 @@
 - Fix name of logo file - #3867 by @jxltom
 - Fix variants for juices in example data - #3926 by @michaljelonek
 - Fix alignment of the cart dropdown on new bootstrap version - #3937 by @NyanKiyoshi
-<<<<<<< HEAD
 - Refactor the account avatars path from a relative to absolute - #3938 by @NyanKiyoshi
-- Use only_fields instead of exclude_fields in gql api - #3940 by @michaljelonek
-=======
 - New translations:
   - Armenian
   - Portuguese
   - Swahili
   - Thai
->>>>>>> 48d1c999
 
 
 ## 2.4.0
