--- conflicted
+++ resolved
@@ -5,8 +5,5 @@
 - Use USERNAME_FIELD instead of hard-code email field when resolving user - #3577 by @jxltom
 - Support returning user's checkouts in GraphQL API - #3578 by @fowczarek
 - Catch GraphqQL syntax errors and output it to errors field - #3576 by @jxltom
-<<<<<<< HEAD
-- Order by id by default for CartLine - #3593 by @jxltom
-=======
 - Register celery task for updating exchange rates - #3599 by @jxltom
->>>>>>> 21de1a05
+- Order by id by default for CartLine - #3593 by @jxltom