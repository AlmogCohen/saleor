--- conflicted
+++ resolved
@@ -28,11 +28,8 @@
 - Adding a non existent variant to a checkout no longer crashes - #4166 by @NyanKiyoshi
 - Category delete modal improvements - #4171 by @benekex2
 - Products are now sortable within collections - #4123 by @NyanKiyoshi
-<<<<<<< HEAD
+- Restore Django's common middleware as a default middleware - #4186 by @cmiacz
 - Fix incorrect argument in `get_client_token` in Braintree integration - #4182 by @maarcingebala
-=======
-- Restore Django's common middleware as a default middleware - #4186 by @cmiacz
->>>>>>> e10b1b7d
 
 ## 2.6.0
 
