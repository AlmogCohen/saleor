--- conflicted
+++ resolved
@@ -1,10 +1,7 @@
 from django import forms
 from userprofile.forms import AddressForm
-<<<<<<< HEAD
 from .models import DigitalDeliveryGroup
-=======
 
->>>>>>> faa9ada2
 
 class ShippingForm(AddressForm):
 
@@ -25,7 +22,6 @@
         if not is_user_authenticated:
             choice_method = self.fields['choice_method']
             choice_method.initial = self.CHOICES[1][0]
-<<<<<<< HEAD
             choice_method.widget = choice_method.hidden_widget()
 
 
@@ -37,7 +33,4 @@
 
     def __init__(self, *args, **kwargs):
         super(DigitalDeliveryForm, self).__init__(*args, **kwargs)
-        self.fields['email'].required = True
-=======
-            choice_method.widget = choice_method.hidden_widget()
->>>>>>> faa9ada2
+        self.fields['email'].required = True