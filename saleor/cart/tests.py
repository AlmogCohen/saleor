--- conflicted
+++ resolved
@@ -110,13 +110,8 @@
         """
         Is BigShipCartForm works with not stocked product
         """
-<<<<<<< HEAD
-        cart = Cart()
+        cart = Cart(session_cart=MagicMock())
         self.post['quantity'] = 999
-=======
-        cart = Cart(session_cart=MagicMock())
-        self.post['quantity'] = 10000
->>>>>>> 5d6aa4e7
         form = BigShipCartForm(self.post, cart=cart, product=digital_product)
         self.assertTrue(form.is_valid(), 'Form doesn\'t valitate')
         self.assertFalse(cart, 'Cart isn\'t empty')
